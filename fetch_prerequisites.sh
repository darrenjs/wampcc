--- conflicted
+++ resolved
@@ -9,14 +9,14 @@
 
 mkdir -p external
 
-<<<<<<< HEAD
+##
+## msgpack-c
+##
+
 # get msgpack-c (take repo head, until the new C++11 header-only approach has
 # bugs fixed, doesn't work in version 2.1.1)
 
 
-##
-## msgpack-c
-##
 zipfile=msgpack.master.zip
 test -f $zipfile || wget https://github.com/msgpack/msgpack-c/archive/master.zip -O $zipfile
 
@@ -45,15 +45,9 @@
 ##
 ## websocketpp
 ##
+
 websocketpp_ver=0.7.0
 echo '***' fetching websocketpp_ver $websocketpp_ver '***'
-=======
-mkdir -p external
-
-# get googletest
-googletest_ver=1.8.0
-echo '***' fetching GoogleTest $googletest_ver '***'
->>>>>>> d73160f7
 echo
 tarfile=websocketpp-${websocketpp_ver}.tar.gz
 test -f $tarfile || wget https://github.com/zaphoyd/websocketpp/archive/${websocketpp_ver}.tar.gz  -O $tarfile
@@ -65,13 +59,10 @@
 fi
 
 
-<<<<<<< HEAD
 ##
-## get jalson
+## jalson
 ##
-=======
-# get jalson
->>>>>>> d73160f7
+
 jalson_ver=1.3
 echo '***' fetching jalson $jalson_ver '***'
 echo
@@ -90,23 +81,4 @@
   fi
 else
   echo failed to download jalson ${jalson_ver}
-fi
-
-
-##
-## msgpack
-##
-
-# Download repo head of msgpack-c, since the latest version, 2.1.1, has a bug in
-# the decoding of msgpack buffers
-
-zipfile=msgpack.master.zip
-test -f $zipfile || wget https://github.com/msgpack/msgpack-c/archive/master.zip -O $zipfile
-
-if [ -f ${zipfile} ]; then
-    unzip -q -d external msgpack.master.zip
-    mv external/msgpack-c-master external/msgpack-c
-else
-    echo failed to download msgpack ... please try manually
-    exit
 fi