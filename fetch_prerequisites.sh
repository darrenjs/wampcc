--- conflicted
+++ resolved
@@ -8,39 +8,6 @@
 ##
 
 mkdir -p external
-
-##
-## msgpack-c
-##
-
-# get msgpack-c (take repo head, until the new C++11 header-only approach has
-# bugs fixed, doesn't work in version 2.1.1)
-
-
-zipfile=msgpack.master.zip
-test -f $zipfile || wget https://github.com/msgpack/msgpack-c/archive/master.zip -O $zipfile
-
-if [ -f ${zipfile} ]; then
-    unzip -q -d external msgpack.master.zip
-    mv external/msgpack-c-master external/msgpack-c
-else
-    echo failed to download msgpack ... please try manually
-fi
-
-# !!! Use this section once msgpackc is released, need version > 2.1.1
-# version=2.1.1
-# tarfile=cpp-${version}.tar.gz
-# echo '***' fetching msgpack-c $version '***'
-# echo
-#
-# test -f $tarfile || wget https://github.com/msgpack/msgpack-c/archive/$tarfile
-#
-# if [ -f ${tarfile} ]; then
-#     tar xfz ${tarfile}  -C external --transform "s/msgpack-c-cpp-${version}/msgpack-c-cpp/"
-# else
-#     echo failed to download ${tarfile} ... please try manually
-# fi
-# unset version tarfile
 
 ##
 ## websocketpp
@@ -80,8 +47,6 @@
   fi
 else
   echo failed to download jalson ${jalson_ver}
-<<<<<<< HEAD
-=======
 fi
 
 
@@ -100,10 +65,9 @@
 
 if [ -f ${zipfile} ]; then
     test -f external || mkdir -p external
-    tar xvfz  ${zipfile} -C external
+    tar xfz  ${zipfile} -C external
     cd external && mv msgpack-c-cpp-${ver} msgpack-c
 else
     echo failed to download msgpack ... please try manually
     exit
->>>>>>> efec72d2
 fi