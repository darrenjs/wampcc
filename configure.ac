--- conflicted
+++ resolved
@@ -96,18 +96,13 @@
 
 ##
 ## jalson - can either be included with the source code, or pulled in externally
-## (although latter not yet implemented)
+## (although latter not yet implemented - below assumes bundled) 
 ##
 
 AC_MSG_NOTICE([Using bundled jalson])
 internal_jalson=1
-<<<<<<< HEAD
-jalsoninc="$(realpath $srcdir)/jalson/src"
-jalsonlib="$(realpath $srcdir)/jalson/src"
-=======
-jalsoninc="$wampcc_src_dir"/jalson/src
+jalsoninc="$(cd "$srcdir"; pwd)/jalson/src"
 jalsonlib="../jalson/src"
->>>>>>> 86ed5fda
 AC_SUBST(jalsoninc)
 AC_SUBST(jalsonlib)
 
