# **wampcc**

**wampcc** is C++ library that implements the [Web Application Messaging Protocol (WAMP)](http://wamp-proto.org/) protocol.

*wampcc* provides the WAMP basic profile for client roles and also a lightweight implementation of a WAMP router / dealer.

**Features**

 - Builds on: Linux & Windows (Visual Studio)
 - Roles: Caller, Callee, Subscriber, Publisher, Dealer, Router
 - Message serializations: JSON
 - Transports: TCP using raw-socket and web-socket
 - SSL/TLS supported for both client and server sessions
 - Uses modern C++
 - Extensively tested
 - Permissive license (MIT)

**Dependencies**

*wampcc* aims to depend mostly on C libraries, making it easier to build and work on a range of platforms.

 - [libuv](http://libuv.org/) (network IO)
 - [jansson](http://www.digip.org/jansson/) (JSON encode & decode)
 - [http-parser](https://github.com/nodejs/http-parser)
 - [OpenSSL](https://www.openssl.org/)
<<<<<<< HEAD
 - [websocketpp](https://www.zaphoyd.com/websocketpp) -- C++ header only
 - C++11 compiler, GNU autotools
=======
 - Modern C++ compiler, GNU autotools (Linux build), CMake (Windows build)
>>>>>>> d73160f7

## Show me some code!

Here is what programming with *wampcc* looks like.

**Establishing a WAMP session**


Before a WAMP session can be established, a `tcp_socket` has to be created and connected to a WAMP router / dealer server.

After the socket is successfully connected it is used to construct a `wamp_session`. Next the login sequence is initiated to establish the logical WAMP session.

All *wampcc* objects make use of a shared `kernel` object, which provides threads for event handling and socket IO.

```c++
/* Create the wampcc kernel. */

kernel the_kernel;

/* Create the TCP socket and attempt to connect. */

std::unique_ptr<tcp_socket> socket(new tcp_socket(&the_kernel));
socket->connect("127.0.0.1", 55555).wait_for(std::chrono::seconds(3));

if (!socket->is_connected())
  throw std::runtime_error("connect failed");

/* With the connected socket, create a wamp session & logon to the realm
 * called 'default_realm'. */

auto session = wamp_session::create<rawsocket_protocol>(
  &the_kernel, std::move(socket));

session->initiate_hello({"default_realm"}).wait_for(std::chrono::seconds(3));

if (!session->is_open())
  throw std::runtime_error("realm logon failed");
```

**Calling a remote procedure**

C++ lambda functions are used to handle the asynchronous result of a call request, and this usage pattern is the same for other kinds of request.

This example shows a request to call a remote procedure named **math.service.add** with arguments **100** & **200**.

```c++
session->call(
  "math.service.add", {}, {{100,200},{}},
  [](wamp_call_result result) {
    if (result)
      std::cout << "got result: " << result.args.args_list[0] << std::endl;
  });
```

**Registering a remote procedure**
```c++
session->provide(
  "math.service.add", {},
  [](wamp_invocation& invoke){
    int total = 0;
    for (auto & item : invoke.args.args_list)
      if (item.is_int())
        total += item.as_int();
    invoke.yield({total});
  });
```

**Subscribing to a topic**
```c++
session->subscribe(
  "random_number", {},
  [](wamp_subscribed& subscribed) {
    std::cout << "subscribed " << (subscribed?"ok":"failed") << std::endl;
  },
  [](wamp_subscription_event ev) {
    for (auto & x : ev.args.args_list)
      std::cout << x << " ";
    std::cout << std::endl;
  });
```

**Publishing to a topic**
```c++
std::srand(std::time(0)); //use current time as seed for random generator
int random_variable = std::rand();
session->publish("random_number", {}, {{random_variable},{}});
```

**Terminating a session**

A thread can wait for a `wamp_session` to be remotely closed by waiting on an appropriate `std::future`. A `wamp_session` that is no longer needed must be closed and the closure operation completed before it can be deleted.

```c++
session->closed_future().wait_for(std::chrono::minutes(10));
session->close().wait();
```

**Embedding a wamp router**

An embedded wamp router is provided by creating a `wamp_router` object.

```c++
wamp_router router(&the_kernel);
```

It is instructed to begin listening on a particular port for new clients, together with the policy to use for authentication.

```c++
/* Accept clients on IPv4 port, without authentication. */

auto fut = router.listen(auth_provider::no_auth_required(), 55555);

if (auto ec = fut.get())
  throw runtime_error(ec.message());
```

An individual RPC is provided by defining the realm & name through which it can be called by a WAMP session, together with the lambda function which does the actual work of yielding a response.

```c++
router.provide(
    "default_realm", "greeting", {},
    [](wamp_invocation& invocation) { invocation.yield({"hello"}); });
```

The complete listing for these examples can be found at:

 - [demo_embedded_router.cc](https://github.com/darrenjs/wampcc/blob/master/examples/basic/demo_embedded_router.cc)
 - [demo_client.cc](https://github.com/darrenjs/wampcc/blob/master/examples/basic/demo_client.cc)


## Building wampcc

Building *wampcc* involves several steps, including: installation of build tools; building the dependent libraries; obtaining the source; and source configuration.

**Setting up build tools**

Building on Linux presumes that some essential programs are available, including:

- git
- autoconf
- g++
- make
- wget
- libtool
- libssh headers & libraries

*wampcc* was developed on *xubuntu* and on this system these tools can be installed using the command:

```bash
apt-get install git autoconf gcc g++ make wget libtool libssl-dev
```

**Building dependent libraries**

*wampcc* requires that the C libraries *libuv* and *jansson* have already been built and installed.  The location of these libraries must be provided during the *wampcc* source configuration step.

**Obtaining the source**

The latest version of *wampcc* can be downloaded from github using:

```bash
git clone https://github.com/darrenjs/wampcc.git
```

This will fetch the source files directly from github and place them in a directory named `wampcc/`.

Additional source files are contained in a separate project named **jalson**, which provides the *wampcc* json types.  To obtain these sources run the `fetch_prerequisites.sh` script:

```bash
cd wampcc/
./fetch_prerequisites.sh
```

Assuming no download problems the additional files can be found in the `jalson/` sub-directory.

**Source configuration**

If building from the git sources the `configure` script must be first generated.  An included helped script can do this:

```bash
./autotools_setup.sh
```

The source code is now ready to be configured.  This is done by running the `configure` script, and passing it the locations of *libuv* and *jansson*, and also the location where *wampcc* should finally be installed.

```bash
./configure  --prefix=/var/tmp/wampcc_install  --with-libuv=/opt/libuv-1.10.2 --with-jansson=/opt/jansson-2.10
```

Note that the locations of *libuv* and *jansson* will be specific to your host, and will unlikely match this example.

Finally the build and install steps are run:

```bash
make install
```

If all goes well *wampcc* will be installed into the `prefix` location.<|MERGE_RESOLUTION|>--- conflicted
+++ resolved
@@ -23,12 +23,8 @@
  - [jansson](http://www.digip.org/jansson/) (JSON encode & decode)
  - [http-parser](https://github.com/nodejs/http-parser)
  - [OpenSSL](https://www.openssl.org/)
-<<<<<<< HEAD
  - [websocketpp](https://www.zaphoyd.com/websocketpp) -- C++ header only
- - C++11 compiler, GNU autotools
-=======
  - Modern C++ compiler, GNU autotools (Linux build), CMake (Windows build)
->>>>>>> d73160f7
 
 ## Show me some code!
 
