/*
 * Copyright (c) 2017 Darren Smith
 *
 * wampcc is free software; you can redistribute it and/or modify
 * it under the terms of the MIT license. See LICENSE for details.
 */

#include "wampcc/websocket_protocol.h"

#include "wampcc/platform.h"
#include "wampcc/utils.h"
#include "wampcc/tcp_socket.h"
#include "wampcc/http_parser.h"
#include "wampcc/log_macros.h"
#include "wampcc/websocketpp_impl.h"

#include "apache/base64.h"

#include <string.h>
#include <assert.h>

#include <openssl/sha.h>
<<<<<<< HEAD
=======

>>>>>>> d73160f7
#define bswap_64(x) (                           \
    (((x) & 0xff00000000000000ull) >> 56) |     \
    (((x) & 0x00ff000000000000ull) >> 40) |     \
    (((x) & 0x0000ff0000000000ull) >> 24) |     \
    (((x) & 0x000000ff00000000ull) >> 8) |      \
    (((x) & 0x00000000ff000000ull) << 8) |      \
    (((x) & 0x0000000000ff0000ull) << 24) |     \
    (((x) & 0x000000000000ff00ull) << 40) |     \
    (((x) & 0x00000000000000ffull) << 56))

namespace wampcc
{

websocket_protocol::websocket_protocol(kernel* k,
                                       tcp_socket* h,
                                       t_msg_cb msg_cb,
                                       protocol::protocol_callbacks callbacks,
                                       connect_mode mode,
                                       options opts)
  : protocol(k, h, msg_cb, callbacks, mode),
    m_state(mode==connect_mode::passive? state::handling_http_request : state::handling_http_response),
    m_http_parser(new http_parser(mode==connect_mode::passive?
                                  http_parser::e_http_request : http_parser::e_http_response)),
    m_options(std::move(opts)),
    m_websock_impl( new websocketpp_impl(mode) )
{
  // register with owner to receive heartbeat thread
  if (opts.ping_interval.count() > 0)
    callbacks.request_timer(opts.ping_interval);
}


inline std::string make_accept_key(const std::string& challenge)
{
  auto full_key = challenge + websocket_protocol::MAGIC;
  unsigned char obuf[20];

  SHA1((const unsigned char*)full_key.c_str(), full_key.size(), obuf);

  char tmp[50] = {0};
  assert(ap_base64encode_len(sizeof(obuf)) < (int)sizeof(tmp));
  assert(tmp[sizeof(tmp)-1] == 0);

  ap_base64encode(tmp, (char*)obuf, sizeof(obuf));

  return tmp;
}


/* Test whether a HTTP header contains a desired value.  Note that when checking
 * request and response headers, we are generally case
 * insensitive. I.e. according to RFC2616, all header field names in both HTTP
 * requests and HTTP responses are case-insensitive. */
static bool header_contains(const std::string & source,
                            const std::string & match)
{
  for (auto & i : tokenize(source.c_str(), ',', true))
  {
    std::string trimmed = trim(i);
<<<<<<< HEAD
    if (trimmed == match)
=======
    if (strcasecmp(trimmed.c_str(), match.c_str())==0)
>>>>>>> d73160f7
      return true;
  }
  return false;
}


void websocket_protocol::send_msg(const json_array& ja)
{
  if (!have_codec())
    return;

  LOG_TRACE("fd: " << fd() << ", json_tx: " << ja);

  auto bytes = encode(ja);

  websocketpp::frame::opcode::value op{};
  switch (m_codec->type())
  {
<<<<<<< HEAD
    case serialiser_type::none: break;
    case serialiser_type::json: op = websocketpp::frame::opcode::text; break;
    case serialiser_type::msgpack: op = websocketpp::frame::opcode::binary; break;
=======
    unsigned char is_fin_bit = is_fin?FRAME_FIN:0;

    m_image[0] = is_fin_bit | (FRAME_OPCODE & opcode);

    if (payload_len < 126)
    {
      m_image[1] = (unsigned char)(payload_len);
      m_header_len = 2;
    }
    else if (payload_len < 65536)
    {
      uint16_converter temp;
      temp.i = htons(payload_len & 0xFFFF);
      m_image[1] = (unsigned char)126;
      m_image[2] = temp.m[0];
      m_image[3] = temp.m[1];
      m_header_len = 4;
    }
    else
    {
      uint64_converter temp;
      temp.i = bswap_64(payload_len);
      m_image[1] = (unsigned char)127;
      for (int i = 0; i<8; ++i) m_image[2+i]=temp.m[i];
      m_header_len = 10;
    }

    if (mask) {
      m_image[1] |= FRAME_MASKED;
      m_image[m_header_len+0] = mask[0];
      m_image[m_header_len+1] = mask[1];
      m_image[m_header_len+2] = mask[2];
      m_image[m_header_len+3] = mask[3];
      m_header_len += 4;
    }
>>>>>>> d73160f7
  }

  // TODO: handle 0x00 opcode.  How to close the session?

  auto msg_ptr = m_websock_impl->msg_manager()->get_message(op,bytes.size());
  msg_ptr->append_payload(bytes.data(), bytes.size());
  auto out_msg_ptr = m_websock_impl->msg_manager()->get_message();

  // TODO: handle null outgoing_msg_ptr
//         if (!outgoing_msg) {
//             return error::make_error_code(error::no_outgoing_buffers);
//         }

  auto err = m_websock_impl->processor()->prepare_data_frame(msg_ptr, out_msg_ptr);

  LOG_TRACE("fd: " << fd() << ", frame_tx: " <<
            websocketpp_impl::frame_to_string(out_msg_ptr));

  std::pair<const char*, size_t> bufs[2] = {
    { out_msg_ptr->get_header().data(), out_msg_ptr->get_header().size() },
    { out_msg_ptr->get_payload().data(), out_msg_ptr->get_payload().size()  } };

  m_socket->write(bufs, 2);
}


const std::string& websocket_protocol::header_field(const char* field) const
{
  if (!m_http_parser->has(field)) {
    std::string msg = "http header missing ";
    msg += field;
    throw handshake_error(msg);
  }
  else
    return m_http_parser->get(field);
}


void websocket_protocol::io_on_read(char* src, size_t len)
{
  /* IO thread */

  while(len)
  {
    size_t consume_len = m_buf.consume(src, len);
    src += consume_len;
    len -= consume_len;

    auto rd = m_buf.read_ptr();
    while (rd.avail())
    {
      if (m_state == state::handling_http_request)
      {
        auto consumed = m_http_parser->handle_input(rd.ptr(), rd.avail());
        LOG_TRACE("fd: " << fd() << ", http_rx: " << std::string(rd.ptr(), consumed));
        rd.advance(consumed);

        if (m_http_parser->good() == false)
          throw handshake_error("bad http header: " + m_http_parser->error_text());

        if (m_http_parser->complete() )
        {
          if ( m_http_parser->is_upgrade() &&
               m_http_parser->has("Upgrade") &&
               header_contains(m_http_parser->get("Upgrade"), "websocket") &&
               m_http_parser->has("Connection") &&
<<<<<<< HEAD
               string_list_contains(m_http_parser->get("Connection"), "Upgrade") )
=======
               header_contains(m_http_parser->get("Connection"), "Upgrade") &&
               m_http_parser->has("Sec-WebSocket-Key") &&
               m_http_parser->has("Sec-WebSocket-Version") )
>>>>>>> d73160f7
          {
            auto& websock_key = header_field("Sec-WebSocket-Key");
            auto& websock_ver = header_field("Sec-WebSocket-Version");
            auto& websock_sub = header_field("Sec-WebSocket-Protocol");

            if (websock_ver != RFC6455 /* 13 */)
              throw handshake_error("incorrect websocket version");

            /* determine the protocols common to both client and server */
            int common = m_options.serialisers &
              ((has_token(websock_sub,WAMPV2_JSON_SUBPROTOCOL)?serialiser_type::json:serialiser_type::none) |
               (has_token(websock_sub,WAMPV2_MSGPACK_SUBPROTOCOL)?serialiser_type::msgpack:serialiser_type::none));

            /* create the actual codec */
            create_codec(common);
            if (!m_codec)
              throw handshake_error("failed to negotiate websocket subprotocol");

            std::ostringstream os;
            os << "HTTP/1.1 101 Switching Protocols\r\n"
               << "Upgrade: websocket\r\n"
               << "Connection: Upgrade\r\n"
               << "Sec-WebSocket-Accept: " << make_accept_key(websock_key) << "\r\n"
               << "Sec-WebSocket-Protocol: " << to_header(m_codec->type()) << "\r\n"
               << "\r\n";
            std::string msg = os.str();

            LOG_TRACE("fd: " << fd() << ", http_tx: " << msg);

            m_socket->write(msg.c_str(), msg.size());
            m_state = state::open;
          }
          else
            throw handshake_error("http header is not a websocket upgrade");
        }
      }
      else if (m_state == state::open)
      {
<<<<<<< HEAD
        process_frame_bytes(rd);
=======
        if (rd.avail() < 2) break;

        bool       fin_bit = (rd[0] & 0x80) > 0;
        int         opcode = rd[0] & 0x0F;
        bool      mask_bit = (rd[1] & 0x80) > 0;
        size_t payload_len = rd[1] & 0x7F;
        size_t   frame_len = 2 + (mask_bit? 4:0);
        int       mask_pos = 2;
        int    payload_pos;

        if (payload_len == 126)
        {
          if (rd.avail() < 4) break;
          frame_len   += 2;
          mask_pos    += 2;
          uint16_t raw_length;
          memcpy(&raw_length, &rd[2], 2);
          payload_len = ntohs(raw_length);
        }
        else if (payload_len == 127)
        {
          if (rd.avail() < 10) break;
          frame_len   += 8;
          mask_pos    += 8;

          uint64_t raw_length;
          memcpy(&raw_length, &rd[2], 8);
          payload_len = bswap_64(raw_length);
        }
        frame_len += payload_len;
        payload_pos = mask_pos + (mask_bit? 4:0);

        if (rd.avail() < frame_len) break;

        for (size_t i = 0; i < (mask_bit?payload_len:0); ++i)
          rd[payload_pos+i] ^= rd[mask_pos + (i%4)];

        //std::cout << "fin=" << fin_bit << ", opcode=" << opcode << ", "
        //          << "framelen=" << frame_len << ", ";
        //if (mask_bit) std::cout << "mask=" << to_hex(&rd[mask_pos], 4) << ", ";
        //std::cout << "payloadlen=" << payload_len << ", ";

        std::string payload(&rd[payload_pos], payload_len);
        //std::cout << "payload=" << payload << "\n";

        if (!fin_bit)
          throw protocol_error("websocket continuations not yet supported");

        switch (opcode)
        {
          case 0x00: /* cont. */ break;
          case 0x01: /* text  */ break;
          case 0x02: /* bin.  */
          {
            throw protocol_error("websocket binary messages not supported");
          }
          case OPCODE_CLOSE :
          {
            // issue a close frame
            m_state = eClosing;
            frame_builder fb(OPCODE_CLOSE, true, 0);
            auto buf = fb.buf();
            m_socket->write(&buf, 1);

            // TODO: request for close should be initiaied from the owning session?
            m_socket->close();
            break;
          };
          default: break;
        }

        if (fin_bit && opcode == OPCODE_TEXT)
          decode_json(rd.ptr()+payload_pos, payload_len);

        rd.advance(frame_len);
>>>>>>> d73160f7
      }
      else if (m_state == state::handling_http_response)
      {
        auto consumed = m_http_parser->handle_input(rd.ptr(), rd.avail());
        LOG_TRACE("fd: " << fd() << ", http_rx: " << std::string(rd.ptr(), consumed));
        rd.advance(consumed);

        if (m_http_parser->good() == false)
          throw handshake_error("bad http header: " + m_http_parser->error_text());

        if (m_http_parser->complete())
        {
          if ( m_http_parser->is_upgrade() &&
               m_http_parser->has("Upgrade") &&
               header_contains(m_http_parser->get("Upgrade"), "websocket") &&
               m_http_parser->has("Connection") &&
<<<<<<< HEAD
               string_list_contains(m_http_parser->get("Connection"), "Upgrade") &&
=======
               header_contains(m_http_parser->get("Connection"), "Upgrade") &&
               m_http_parser->has("Sec-WebSocket-Accept")  &&
>>>>>>> d73160f7
               m_http_parser->http_status_phrase() == "Switching Protocols" &&
               m_http_parser->http_status_code() == http_parser::status_code_switching_protocols)
          {
            auto& websock_key = header_field("Sec-WebSocket-Accept");
            auto& websock_sub = header_field("Sec-WebSocket-Protocol");

            if (websock_key != m_expected_accept_key)
              throw handshake_error("incorrect key for Sec-WebSocket-Accept");

            create_codec(m_options.serialisers & to_serialiser(websock_sub));

            if (!m_codec)
              throw handshake_error("failed to negotiate websocket message serialiser");

            m_state = state::open;
            m_initiate_cb();
          }
          else
            throw handshake_error("http header is not a websocket upgrade");
        }
      }
    }

    m_buf.discard_read( rd ); /* shift unused bytes to front of buffer */
  }
}


void websocket_protocol::initiate(t_initiate_cb cb)
{
  m_initiate_cb = cb;

  char nonce [16];
  std::random_device rd;
  std::mt19937 engine( rd() );
  std::uniform_int_distribution<> distr(0x00, 0xFF);
  for (auto & x : nonce)
    x = distr(engine);

  char sec_websocket_key[30] = { 0 };
  assert(sec_websocket_key[sizeof(sec_websocket_key)-1] == 0);
  assert(ap_base64encode_len(sizeof(nonce)) < (int)sizeof(sec_websocket_key));

  ap_base64encode(sec_websocket_key, nonce, sizeof(nonce));

  std::ostringstream oss;
  oss <<
    "GET / HTTP/1.1\r\n"
    "Pragma: no-cache\r\n"
    "Cache-Control: no-cache\r\n"
    "Upgrade: websocket\r\n"
    "Connection: Upgrade\r\n"
    "Host: " << m_options.connect_host << ":" << m_options.connect_port <<  "\r\n"
    "Origin: " << hostname() << "\r\n"
    "Sec-WebSocket-Key: " << sec_websocket_key  << "\r\n"
    "Sec-WebSocket-Protocol: ";

  if (m_options.serialisers & serialiser_type::json)
    oss << WAMPV2_JSON_SUBPROTOCOL;
  if ((m_options.serialisers & serialiser_type::json) &&
      (m_options.serialisers & serialiser_type::msgpack))
    oss << ",";
  if (m_options.serialisers & serialiser_type::msgpack)
    oss << WAMPV2_MSGPACK_SUBPROTOCOL;
  oss << "\r\n";

  oss << "Sec-WebSocket-Version: " << RFC6455 << "\r\n\r\n";
  std::string http_request = oss.str();

  m_expected_accept_key = make_accept_key(sec_websocket_key);

  LOG_TRACE("fd: " << fd() << ", http_tx: " << http_request);
  m_socket->write(http_request.c_str(), http_request.size());
}

void websocket_protocol::send_ping()
{
  auto out_msg_ptr = m_websock_impl->msg_manager()->get_message();
  m_websock_impl->processor()->prepare_ping("", out_msg_ptr);

  LOG_TRACE("fd: " << fd() << ", frame_tx: " <<
            websocketpp_impl::frame_to_string(out_msg_ptr));

  assert(out_msg_ptr->get_payload().size() == 0); /* expect no payload */

  std::array< std::pair<const char*, size_t>, 1> bufs {
    {{ out_msg_ptr->get_header().data(), out_msg_ptr->get_header().size()}} };
  m_socket->write(bufs.data(), bufs.size());
}

void websocket_protocol::send_pong()
{
  auto out_msg_ptr = m_websock_impl->msg_manager()->get_message();
  m_websock_impl->processor()->prepare_pong("", out_msg_ptr);

  LOG_TRACE("fd: " << fd() << ", frame_tx: " <<
            websocketpp_impl::frame_to_string(out_msg_ptr));

  assert(out_msg_ptr->get_payload().size() == 0); /* expect no payload */

  std::array< std::pair<const char*, size_t>, 1> bufs {
    {{ out_msg_ptr->get_header().data(), out_msg_ptr->get_header().size()}} };
  m_socket->write(bufs.data(), bufs.size());
}



void websocket_protocol::on_timer()
{
  if (m_state == state::open)
    send_ping();
}

serialiser_type websocket_protocol::to_serialiser(const std::string& s)
{
  if (s==WAMPV2_JSON_SUBPROTOCOL)
    return serialiser_type::json;
  else if (s==WAMPV2_MSGPACK_SUBPROTOCOL)
    return serialiser_type::msgpack;
  else
    return serialiser_type::none;
}

const char* websocket_protocol::to_header(serialiser_type p)
{
  switch (p)
  {
    case serialiser_type::none: return "";
    case serialiser_type::json: return WAMPV2_JSON_SUBPROTOCOL;
    case serialiser_type::msgpack: return WAMPV2_MSGPACK_SUBPROTOCOL;
  }
  return "";
}


void websocket_protocol::process_frame_bytes(buffer::read_pointer& rd)
{

  websocketpp::lib::error_code ec;
  size_t consumed = m_websock_impl->processor()->consume((uint8_t*) rd.ptr(), rd.avail(), ec);
  rd.advance(consumed);

  // TODO: check ec

  if (m_websock_impl->processor()->ready())
  {
    auto msg = m_websock_impl->processor()->get_message(); // shared_ptr<message_buffer::message<message_buffer::alloc::con_msg_manager> >

    if (!msg) {
      // raise failure
//        m_alog.write(log::alevel::devel, "null message from m_processor");
    } else if (!is_control(msg->get_opcode())) {

      // data message, dispatch to user

      // TODO: handle case of state closed but message arrived
//         if (m_state != session::state::open) {
//           //m_elog.write(log::elevel::warn, "got non-close frame while closing"

      LOG_TRACE("fd: " << fd() << ", frame_rx: " <<
                websocketpp_impl::frame_to_string(msg));

      if (msg->get_opcode() == websocketpp::frame::opcode::binary) {
        decode(msg->get_payload().data(), msg->get_payload().size());
      }
      else if (msg->get_opcode() == websocketpp::frame::opcode::text) {
        decode(msg->get_payload().data(), msg->get_payload().size());
      }

    } else {
      websocketpp::frame::opcode::value op = msg->get_opcode();

      if (op == websocketpp::frame::opcode::PING) {
        send_pong();
      } else if (op == websocketpp::frame::opcode::PONG) {

        /* Track loss of ping, after ping expected? */

      } else if (op == websocketpp::frame::opcode::CLOSE) {

        // TODO: need to reply with close ack frame

        // issue a close frame
        m_state = state::closing;

        // TODO: request for close should be initiaied from the owning session?

        m_socket->close();
      }

    }
  }





  // const frame::header hdr = frame::decode_header(rd.ptr(), rd.avail());

  // if (!hdr.complete || rd.avail() < hdr.frame_len())
  //   return;

  // LOG_TRACE("fd: " << fd() << ", frame_rx: " << hdr);

  // int const payload_pos = hdr.header_len;

  // for (size_t i = 0; i < (hdr.mask_bit?hdr.payload_len:0); ++i)
  //   rd[payload_pos+i] ^= hdr.mask[i%4];

  // if (!hdr.fin_bit)
  //   throw protocol_error("websocket continuations not supported");

  // switch (hdr.opcode)
  // {
  //   case OPCODE_CONTINUE: break;
  //   case OPCODE_TEXT: break;
  //   case OPCODE_BINARY: break;
  //   case OPCODE_CLOSE : {
  //     // issue a close frame
  //     m_state = state::closing;
  //     frame::header hdr(OPCODE_CLOSE, true, 0);
  //     auto hdr_buf = frame::encode_header(hdr);
  //     LOG_TRACE("fd: " << fd() << ", frame_tx: " << hdr);
  //     m_socket->write(hdr_buf.data(), hdr.header_len);

  //     // TODO: request for close should be initiaied from the owning session?
  //     m_socket->close();
  //     break;
  //   };
  //   default: break;
  // }

  // // TODO: when decoding text, should check for UTF8 complete string
  // if (hdr.fin_bit && hdr.opcode == OPCODE_TEXT)
  //   decode(rd.ptr()+payload_pos, hdr.payload_len);
  // else if (hdr.fin_bit && hdr.opcode == OPCODE_BINARY)
  //   decode(rd.ptr()+payload_pos, hdr.payload_len);

  // rd.advance(hdr.frame_len());
}

}<|MERGE_RESOLUTION|>--- conflicted
+++ resolved
@@ -20,10 +20,7 @@
 #include <assert.h>
 
 #include <openssl/sha.h>
-<<<<<<< HEAD
-=======
-
->>>>>>> d73160f7
+
 #define bswap_64(x) (                           \
     (((x) & 0xff00000000000000ull) >> 56) |     \
     (((x) & 0x00ff000000000000ull) >> 40) |     \
@@ -83,11 +80,7 @@
   for (auto & i : tokenize(source.c_str(), ',', true))
   {
     std::string trimmed = trim(i);
-<<<<<<< HEAD
-    if (trimmed == match)
-=======
     if (strcasecmp(trimmed.c_str(), match.c_str())==0)
->>>>>>> d73160f7
       return true;
   }
   return false;
@@ -106,47 +99,9 @@
   websocketpp::frame::opcode::value op{};
   switch (m_codec->type())
   {
-<<<<<<< HEAD
     case serialiser_type::none: break;
     case serialiser_type::json: op = websocketpp::frame::opcode::text; break;
     case serialiser_type::msgpack: op = websocketpp::frame::opcode::binary; break;
-=======
-    unsigned char is_fin_bit = is_fin?FRAME_FIN:0;
-
-    m_image[0] = is_fin_bit | (FRAME_OPCODE & opcode);
-
-    if (payload_len < 126)
-    {
-      m_image[1] = (unsigned char)(payload_len);
-      m_header_len = 2;
-    }
-    else if (payload_len < 65536)
-    {
-      uint16_converter temp;
-      temp.i = htons(payload_len & 0xFFFF);
-      m_image[1] = (unsigned char)126;
-      m_image[2] = temp.m[0];
-      m_image[3] = temp.m[1];
-      m_header_len = 4;
-    }
-    else
-    {
-      uint64_converter temp;
-      temp.i = bswap_64(payload_len);
-      m_image[1] = (unsigned char)127;
-      for (int i = 0; i<8; ++i) m_image[2+i]=temp.m[i];
-      m_header_len = 10;
-    }
-
-    if (mask) {
-      m_image[1] |= FRAME_MASKED;
-      m_image[m_header_len+0] = mask[0];
-      m_image[m_header_len+1] = mask[1];
-      m_image[m_header_len+2] = mask[2];
-      m_image[m_header_len+3] = mask[3];
-      m_header_len += 4;
-    }
->>>>>>> d73160f7
   }
 
   // TODO: handle 0x00 opcode.  How to close the session?
@@ -213,13 +168,9 @@
                m_http_parser->has("Upgrade") &&
                header_contains(m_http_parser->get("Upgrade"), "websocket") &&
                m_http_parser->has("Connection") &&
-<<<<<<< HEAD
-               string_list_contains(m_http_parser->get("Connection"), "Upgrade") )
-=======
                header_contains(m_http_parser->get("Connection"), "Upgrade") &&
                m_http_parser->has("Sec-WebSocket-Key") &&
                m_http_parser->has("Sec-WebSocket-Version") )
->>>>>>> d73160f7
           {
             auto& websock_key = header_field("Sec-WebSocket-Key");
             auto& websock_ver = header_field("Sec-WebSocket-Version");
@@ -258,85 +209,7 @@
       }
       else if (m_state == state::open)
       {
-<<<<<<< HEAD
         process_frame_bytes(rd);
-=======
-        if (rd.avail() < 2) break;
-
-        bool       fin_bit = (rd[0] & 0x80) > 0;
-        int         opcode = rd[0] & 0x0F;
-        bool      mask_bit = (rd[1] & 0x80) > 0;
-        size_t payload_len = rd[1] & 0x7F;
-        size_t   frame_len = 2 + (mask_bit? 4:0);
-        int       mask_pos = 2;
-        int    payload_pos;
-
-        if (payload_len == 126)
-        {
-          if (rd.avail() < 4) break;
-          frame_len   += 2;
-          mask_pos    += 2;
-          uint16_t raw_length;
-          memcpy(&raw_length, &rd[2], 2);
-          payload_len = ntohs(raw_length);
-        }
-        else if (payload_len == 127)
-        {
-          if (rd.avail() < 10) break;
-          frame_len   += 8;
-          mask_pos    += 8;
-
-          uint64_t raw_length;
-          memcpy(&raw_length, &rd[2], 8);
-          payload_len = bswap_64(raw_length);
-        }
-        frame_len += payload_len;
-        payload_pos = mask_pos + (mask_bit? 4:0);
-
-        if (rd.avail() < frame_len) break;
-
-        for (size_t i = 0; i < (mask_bit?payload_len:0); ++i)
-          rd[payload_pos+i] ^= rd[mask_pos + (i%4)];
-
-        //std::cout << "fin=" << fin_bit << ", opcode=" << opcode << ", "
-        //          << "framelen=" << frame_len << ", ";
-        //if (mask_bit) std::cout << "mask=" << to_hex(&rd[mask_pos], 4) << ", ";
-        //std::cout << "payloadlen=" << payload_len << ", ";
-
-        std::string payload(&rd[payload_pos], payload_len);
-        //std::cout << "payload=" << payload << "\n";
-
-        if (!fin_bit)
-          throw protocol_error("websocket continuations not yet supported");
-
-        switch (opcode)
-        {
-          case 0x00: /* cont. */ break;
-          case 0x01: /* text  */ break;
-          case 0x02: /* bin.  */
-          {
-            throw protocol_error("websocket binary messages not supported");
-          }
-          case OPCODE_CLOSE :
-          {
-            // issue a close frame
-            m_state = eClosing;
-            frame_builder fb(OPCODE_CLOSE, true, 0);
-            auto buf = fb.buf();
-            m_socket->write(&buf, 1);
-
-            // TODO: request for close should be initiaied from the owning session?
-            m_socket->close();
-            break;
-          };
-          default: break;
-        }
-
-        if (fin_bit && opcode == OPCODE_TEXT)
-          decode_json(rd.ptr()+payload_pos, payload_len);
-
-        rd.advance(frame_len);
->>>>>>> d73160f7
       }
       else if (m_state == state::handling_http_response)
       {
@@ -353,12 +226,8 @@
                m_http_parser->has("Upgrade") &&
                header_contains(m_http_parser->get("Upgrade"), "websocket") &&
                m_http_parser->has("Connection") &&
-<<<<<<< HEAD
-               string_list_contains(m_http_parser->get("Connection"), "Upgrade") &&
-=======
                header_contains(m_http_parser->get("Connection"), "Upgrade") &&
                m_http_parser->has("Sec-WebSocket-Accept")  &&
->>>>>>> d73160f7
                m_http_parser->http_status_phrase() == "Switching Protocols" &&
                m_http_parser->http_status_code() == http_parser::status_code_switching_protocols)
           {
