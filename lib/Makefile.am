#
# Copyright (c) 2017 Darren Smith
#
# wampcc is free software; you can redistribute it and/or modify
# it under the terms of the MIT license. See LICENSE for details.
#

AM_CXXFLAGS = -Wall -g3 -ggdb -std=c++11 -I$(top_srcdir)						\
-I$(top_srcdir)/external/websocketpp -I$(top_srcdir)/external -I$(jalsoninc)	\
$(libuvinc)

AM_LDFLAGS=-lpthread

# Primary defination of our shared library to be created.  Notice the
# _LTLIBRARIES key: automake is looking specifically for this pattern and then
# generating make rules which will invoke libtool.
#
# The "lib_" prefix indicates that the named products are to be installed in
# the $(libdir) directory. If we want to build a library that does not get
# installed, then we should use the prefix "noinst_".
lib_LTLIBRARIES = libwampcc.la

# The "include_" prefix includes a list of headers to be installed.  The
# "nobase_" additional prefix means the directory names are copied too.
nobase_include_HEADERS = wampcc/types.h wampcc/kernel.h wampcc/wamp_session.h	\
wampcc/wamp_router.h wampcc/protocol.h wampcc/rawsocket_protocol.h				\
wampcc/websocket_protocol.h wampcc/tcp_socket.h wampcc/data_model.h				\
wampcc/error.h wampcc/wampcc.h wampcc/ssl_socket.h

# List the sources for an individual library
<<<<<<< HEAD
libwampcc_la_SOURCES = websocketpp_impl.cc websocket_protocol.cc ssl.cc		\
ssl_socket.cc tcp_socket.cc wamp_session.cc wamp_router.cc event_loop.cc	\
io_loop.cc kernel.cc pubsub_man.cc rpc_man.cc utils.cc protocol.cc			\
rawsocket_protocol.cc ../external/http_parser/http_parser.c http_parser.cc	\
data_model.cc error.cc ../external/apache/base64.c platform.cc
=======
libwampcc_la_SOURCES = platform.cc ssl.cc ssl_socket.cc tcp_socket.cc			\
wamp_session.cc wamp_router.cc event_loop.cc io_loop.cc kernel.cc pubsub_man.cc	\
rpc_man.cc utils.cc protocol.cc rawsocket_protocol.cc websocket_protocol.cc		\
../external/http_parser/http_parser.c http_parser.cc data_model.cc error.cc		\
../external/apache/base64.c
>>>>>>> d73160f7


# Include compile and link flags for an individual library.
#
# Note that to link against a static library which is part of this project, we
# should refers to them with relative paths inside the build directory, for
# example, "../common/libcommon.la"
#
# Note also, because we are using libtool, we should only refer to other
# libtool libraries (*.la)
#
# <library_LIBADD> : extras libtool objects to add to library
#
#libexio_la_CPPFLAGS =
#libexio_la_LIBADD  = ../libcpp11/libcpp11.la -lpthread
libwampcc_la_LIBADD  =  -lpthread -lssl -lcrypto $(libuvlib)

# Note: version info for shared libraries is three number system, where the
# numbers represent: CURRENT : REVISION : AGE
#
# - CURRENT:  library version. Only change if API has changed.
# - REVISION: revision of current version. Incr. base on internal changes.
# - AGE: indicates compatibilty with previous version of the shlib.
#
<<<<<<< HEAD
libwampcc_la_LDFLAGS =  -version-info 3:0:0
=======
libwampcc_la_LDFLAGS =  -version-info 3:1:0
>>>>>>> d73160f7
<|MERGE_RESOLUTION|>--- conflicted
+++ resolved
@@ -28,20 +28,11 @@
 wampcc/error.h wampcc/wampcc.h wampcc/ssl_socket.h
 
 # List the sources for an individual library
-<<<<<<< HEAD
-libwampcc_la_SOURCES = websocketpp_impl.cc websocket_protocol.cc ssl.cc		\
-ssl_socket.cc tcp_socket.cc wamp_session.cc wamp_router.cc event_loop.cc	\
-io_loop.cc kernel.cc pubsub_man.cc rpc_man.cc utils.cc protocol.cc			\
-rawsocket_protocol.cc ../external/http_parser/http_parser.c http_parser.cc	\
-data_model.cc error.cc ../external/apache/base64.c platform.cc
-=======
-libwampcc_la_SOURCES = platform.cc ssl.cc ssl_socket.cc tcp_socket.cc			\
-wamp_session.cc wamp_router.cc event_loop.cc io_loop.cc kernel.cc pubsub_man.cc	\
-rpc_man.cc utils.cc protocol.cc rawsocket_protocol.cc websocket_protocol.cc		\
-../external/http_parser/http_parser.c http_parser.cc data_model.cc error.cc		\
-../external/apache/base64.c
->>>>>>> d73160f7
-
+libwampcc_la_SOURCES = platform.cc websocketpp_impl.cc websocket_protocol.cc	\
+ssl.cc ssl_socket.cc tcp_socket.cc wamp_session.cc wamp_router.cc event_loop.cc	\
+io_loop.cc kernel.cc pubsub_man.cc rpc_man.cc utils.cc protocol.cc				\
+rawsocket_protocol.cc ../external/http_parser/http_parser.c http_parser.cc		\
+data_model.cc error.cc ../external/apache/base64.c
 
 # Include compile and link flags for an individual library.
 #
@@ -65,8 +56,4 @@
 # - REVISION: revision of current version. Incr. base on internal changes.
 # - AGE: indicates compatibilty with previous version of the shlib.
 #
-<<<<<<< HEAD
-libwampcc_la_LDFLAGS =  -version-info 3:0:0
-=======
-libwampcc_la_LDFLAGS =  -version-info 3:1:0
->>>>>>> d73160f7
+libwampcc_la_LDFLAGS =  -version-info 3:1:0