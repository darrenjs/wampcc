/*
 * Copyright (c) 2017 Darren Smith
 *
 * wampcc is free software; you can redistribute it and/or modify
 * it under the terms of the MIT license. See LICENSE for details.
 */

#ifndef WAMPCC_SESSION_H
#define WAMPCC_SESSION_H

#include "wampcc/types.h"
#include "wampcc/protocol.h"
#include "wampcc/error.h"
#include "wampcc/json.h"
#include "wampcc/tcp_socket.h"

#include <map>
#include <mutex>
#include <memory>
#include <future>
#include <set>

namespace wampcc {

class protocol;
class wamp_session;
class kernel;
class pubsub_man;
struct logger;


/** Callback type used to provide a session ID for new sessions. */
typedef std::function<t_session_id()> session_id_generator_fn;

/** Callback type used to signal wamp session becomes open or closed.*/
typedef std::function<void(wamp_session&, bool is_open)> on_state_fn;

/** Handler interface for server-side authentication.  An instance of
 * auth_provider must be provided to each server-side wamp_session, which
 * allows that session to authenticate its peer. */
struct auth_provider
{
  enum class mode
  {
    forbidden,    /* user not permitted */
    open,         /* user allowed without authentication */
    authenticate  /* user must authenticate */
  };

  enum class action
  {
    publish,      /* publish action */
    subscribe,    /* subscribe action */
    register1,    /* register action */
    call          /* call action */
  };

  enum class disclosure {
    optional,     /* sends caller identity only if requested by caller */
    always,       /* always disclose caller identity */
    never         /* never disclose caller identity */
  };

  struct authorized {
<<<<<<< HEAD
    bool allow;
    disclosure disclose;
=======
    bool allow;       /* whether the action is authorized */
    bool disclose;    /* whether caller/publisher identity should be disclosed */
  };

  struct authenticated {
    bool allow;       /* whether the user is authenticated */
    std::string role; /* role assigned to the user */
>>>>>>> 5f58913b
  };

  /* auth_plan combines auth requirement plus list of supported methods */
  typedef std::tuple<mode, std::set<std::string>> auth_plan;

  /* Return the name of this authenticate provider, eg 'userdb' */
  std::function<std::string(const std::string& realm)> provider_name;

  /* Handle request for user access to realm. Must return the authentication
   * mode and a set of supported authentication methods (which are then
   * applicable if mode==authenticate). */

  // TODO: add a boolean to indicate whether the user_id was provided
  std::function<auth_plan(const std::string& user, const std::string& realm) > policy;

  /** For challenge response authentication (CRA), provide optional password
      salting parameters. If available these are added to any challenge sent to
      the peer. The same parameters must later be used during either check_cra()
      or user_secret(). Note that WAMP implementatins typically use SHA256, so
      keylen is normally 32. */
  struct cra_salt_params {
    std::string salt;
    int keylen;
    int iterations;
  };
  std::function<cra_salt_params(const std::string& realm, const std::string& user)> cra_salt;

  /* Optionally handle the wamp CRA check. This function must fetch the secret
   * associated with the user & realm, apply it to the challenge, and
   * determine if the challenge matches the response. If this is not
   * implemented then the wamp session will request the user secret and
   * perform the check itself. */
  std::function<bool(const std::string& user, const std::string& realm,
                     const std::string& challenge,
                     const std::string& response)> check_cra;

  /* Obtain the secret for given user and realm. Required if check_cra is not
   * provided. Note that the user secret can either be a naked password (if
   * cra_salt is null), or can be the derived secret (is salting is used). */
  std::function<std::string(const std::string& user,
                            const std::string& realm)> user_secret;

  /* Obtain the role for given user and realm.
   * TODO: more description
   * */
  std::function<std::string(const std::string& user,
                            const std::string& realm)> user_role;

  /* Check if the given realm, role, uri triple is allowed */
  std::function<authorized(const std::string& realm,
                const std::string& authrole,
                const std::string& uri,
                action)> authorize;

  /* Check user authentication */
  std::function<authenticated(const std::string& user,
                const std::string& realm,
                const std::string& authmethod,
                const std::string& signiture)> authenticate;
  /* Create the content for CHALLENGE message */
  /*std::function<json_object(const std::string& realm,
                            const std::string& user,
                            const std::string& authmethod,
                            const std::string& authprovider;
                            t_session_id session) hello;*/  

  /* Create an auth_provider object which implements a
   * no-authentication-required policy. */
  static auth_provider no_auth_required() {
    return auth_provider {
      [](const std::string&){ return "no_auth_required"; },
        [](const std::string&, const std::string&) {
          return auth_plan{mode::open,{}}; },
          nullptr, nullptr, nullptr };
  }
};

/** Collection of callbacks that a server application (i.e. one that implements
 * dealer and/or router role) will provide to handle unsolicited client
 * requests. */
struct server_msg_handler
{
  std::function<void(wamp_session&, t_request_id, std::string&, json_object&, wamp_args&)> on_call;
  std::function<void(wamp_session&, t_request_id, std::string&, json_object&, wamp_args&)> on_publish;
  std::function<void(wamp_session&, t_request_id, std::string&, json_object&)> on_register;
  std::function<void(wamp_session&, t_request_id, t_registration_id)> on_unregister;
  std::function<void(wamp_session&, t_request_id, std::string&, json_object&)> on_subscribe;
  std::function<void(wamp_session&, t_request_id, t_subscription_id)> on_unsubscribe;

  server_msg_handler();
};

struct client_credentials
{
  std::string realm;
  std::string authid;
  std::vector< std::string > authmethods;
  std::function< std::string() > secret_fn;

  client_credentials() = default;
  client_credentials(std::string realm_) : realm(std::move(realm_)) {}
};

struct event_info
{
  t_subscription_id subscription_id;
  json_object details;
  wamp_args args;
  void* user;
};
typedef std::function<void(wamp_session&, event_info)> on_event_fn;

struct subscribed_info
{
  t_request_id request_id;
  t_subscription_id subscription_id;
  bool was_error;
  std::string error_uri;
  void* user;

  /** Returns whether this message indicates the request was successful. */
  explicit operator bool() const noexcept { return was_error == false; }
};

/** Callback invoked when a subscribe request is successful or fails. Error
    contains the error code when the subscription is not successful.
*/
typedef std::function<void(wamp_session&, subscribed_info)> on_subscribed_fn;

struct unsubscribed_info
{
  t_request_id request_id;
  bool was_error;
  std::string error_uri;
  void* user;

  /** Returns whether this message indicates the request was successful. */
  explicit operator bool() const noexcept { return !was_error; }
};

/** Callback invoked when an unsubscription request completes. Error contains
    the error code when the subscription is not successful.
*/
typedef std::function<void(wamp_session&, unsubscribed_info)> on_unsubscribed_fn;

struct published_info
{
  t_request_id request_id;
  t_publication_id publication_id;
  bool was_error;
  std::string error_uri;
  void* user;

  /** Returns whether this message indicates the request was successful. */
  explicit operator bool() const noexcept { return was_error == false; }
};

/** Callback invoked when a publish request is successful or fails. The
    error_uri member contains the error code when unsuccessful.
*/
typedef std::function<void(wamp_session&, published_info)> on_published_fn;

/** Represent a dealer response caused by a previous CALL request. The
 * originating CALL request would have been initiated via a call of method
 * wamp_session::call(). The response could indicate success (if dealer sent
 * RESULT) or failure (if dealer sent ERROR). */
struct result_info
{
  t_request_id request_id;
  json_object additional; // holds the WAMP 'details' or 'options'
  bool was_error;
  std::string error_uri; // if was_error == true
  wamp_args args;
  void * user;

  result_info() : request_id(0), was_error(false), user(0){}

  result_info(t_request_id r, json_object op, wamp_args a, void * u) :
    request_id(r),
    additional(op),
    was_error(false),
    args(std::move(a)),
    user(u) {}

  /** Returns whether this message indicates the request was successful. */
  operator bool() const noexcept { return !was_error; }
};

typedef std::function<void(wamp_session&, result_info)> on_result_fn;

/** Represent the callee response elicited by a previous INVOCATION request,
 * made via an earlier call of method invocation().  The response could either
 * indicate success (if callee sent YIELD) or failure (if callee sent
 * ERROR). */
struct yield_info
{
  t_request_id request_id;
  json_object additional; // holds the WAMP 'details' or 'options'
  bool was_error;
  std::string error_uri; // if was_error == true
  wamp_args args;
  void * user;

  yield_info() : request_id(0), was_error(false), user(0){}

  yield_info(t_request_id r, json_object op, std::string eu, wamp_args a, void * u)
    : request_id(r),
      additional(std::move(op)),
      was_error(true),
      error_uri(std::move(eu)),
      args(std::move(a)),
      user(u)
  {}
  yield_info(t_request_id r, json_object op, wamp_args a, void * u)
    : request_id(r),
      additional(std::move(op)),
      was_error(false),
      args(std::move(a)),
      user(u)
  {}

  /** Returns whether this message indicates the request was successful. */
  operator bool() const noexcept { return !was_error; }
};

typedef std::function<void(wamp_session&, yield_info)> on_yield_fn;

/** Callback data associated with arrival of a REGISTERED wamp message. */
struct registered_info
{
  t_request_id request_id;
  t_registration_id registration_id;
  bool was_error;
  std::string error_uri;
  void * user;

  /** Returns whether this message indicates the request was successful. */
  operator bool() const noexcept { return !was_error; }
};
typedef std::function<void(wamp_session&, registered_info)> on_registered_fn;


/** Callback data associated with the response to an unregister request
 * (i.e. due to an earlier call to session::unprovide). */
struct unregistered_info
{
  t_request_id request_id;
  bool was_error;
  std::string error_uri;
  void * user;

  /** Returns whether this message indicates the request was successful. */
  operator bool() const noexcept { return !was_error; }
};
typedef std::function<void(wamp_session&, unregistered_info)> on_unregistered_fn;


/** Callback data associated with arrival of an INVOCATION wamp message.  The
 * registration_id identifies a previously registered procedure that should
 * now be invoked, using the peer provide details and arguments. */
struct invocation_info
{
  t_request_id request_id;
  t_registration_id registration_id;
  json_object details;
  wamp_args args;
  void * user;

  invocation_info()
    : request_id(0),
      registration_id(0),
      user(nullptr) {}

  invocation_info(t_request_id __request_id,
                  t_registration_id __registration_id,
                  json_object __details,
                  wamp_args __args,
                  void * __user)
    : request_id(__request_id),
      registration_id(__registration_id),
      details(std::move(__details)),
      args(std::move(__args)),
      user(__user)
  {}
};
typedef std::function<void(wamp_session&,
                           invocation_info)> on_invocation_fn;


/* TODO: refactor */
class wamp_error : public std::runtime_error
{
public:
  wamp_error(const std::string& error_uri, wamp_args wa = wamp_args())
    : std::runtime_error(error_uri),
      m_uri(error_uri),
      m_args(wa)
  {  }

  wamp_error(const char* error_uri, const char* what, wamp_args wa = wamp_args())
    : std::runtime_error(what),
      m_uri(error_uri),
      m_args(wa)
  {  }

  wamp_error(const char* error_uri, wamp_args wa = wamp_args())
    : std::runtime_error(error_uri),
      m_uri(error_uri),
      m_args(wa)
  {  }

  wamp_args& args() { return m_args; }
  const wamp_args& args() const { return m_args; }

  const std::string & error_uri() const { return m_uri; }

private:
  std::string m_uri;
  wamp_args m_args;
};


/**
   Provides a WAMP session that supports both client and server roles.

   This class provides an API for sending both client-side and server-side WAMP
   message requests and handling peer responses and requests. Communication with
   the peer uses an internal transport object and messages are serialised using a
   protcol that is selected at object creation.

   State-management
   ----------------

   A wamp_session is initially constructed using a transport object
   (e.g. tcp_socket or ssl_socket) that has recently established connection to
   the peer.  Initially the session is not logically open; it needs to progress
   though the WAMP session establishment sequence, optionally including
   authentication, before is deemed open and ready to send and receive messages.
   A client initiates the establishment sequence by calling `hello()`; when the
   sequence completes, successfully or unsuccessfully, the owner is notified via
   the on_state_fn callback.

   The `is_open()` method indicates if the logical session is open, allowing WAMP
   message requests to be made.

   Callbacks & threading
   ---------------------

   A wamp_session is a source of solicited and unsolicited callbacks,
   corresponding to state changes, asynchronous replies and peer requests.
   Callbacks must be specified at wamp_session creation and when making requests.

   Such callbacks are always delivered on the event thread owned by the wampcc
   kernel. The owner must assume a callback can be made at any time, up until the
   session has closed.

   Disposal
   --------

   A wamp_session instance is managed by std::shared_ptr. In addition to the
   shared_ptr instances held by the owner, the wampcc event thead will
   temporarily acquire a shared_ptr for the duration of a callback.

   A wamp_session that is no longer needed can be disposed of by releasing all
   managing shared_ptr objects. At this time other resources associated with the
   instance may also be released, typically these are the objects captured by the
   callback lambda functions.

   Prior to disposal of the wamp_session and associated resources, the owner
   _must_ ensure that no callbacks are either underway or imminent. Callbacks
   that occur after resources have been released results in undefined behaviour.

   To ensure callbacks are complete before commencing disposal, the owner should
   wait on the std::future returned by `closed_future()`.  This wait _must not_
   be performed during an event callback, doing so would cause self-deadlock (the
   event thread cannot wait for itself). The closed-future is also returned by
   `close()`, which additionally initiates closure of the session if not already
   closed.

   The `is_closed()` method indicates if the session is logically closed and
   callbacks are complete.
*/
class wamp_session : public std::enable_shared_from_this<wamp_session>
{
public:

  struct options
  {
    /* Duration to wait for succesful session logon. If logon is not achieved
     * before duration expires, session will be automatically closed. Default
     * value is high, due to often slow nature of websocket gateways. Zero
     * suppresses this check. */
    std::chrono::milliseconds max_pending_open;

    options()
      : max_pending_open(30000) {}
  };

  enum class mode {client, server};

  /** Create a server-mode session (i.e., the socket was accepted from a remote
   * client). A session_id_generator_fn can optionally be provided to allocate a
   * unique session ID to the session instance created. */
  static std::shared_ptr<wamp_session> create(kernel*,
                                              std::unique_ptr<tcp_socket>,
                                              on_state_fn,
                                              protocol_builder_fn,
                                              server_msg_handler,
                                              auth_provider,
                                              options = options(),
                                              void * = nullptr,
                                              session_id_generator_fn = {});

  /** Create a client-mode session (i.e., the socket was actively connected to a
   * remote server) using a protocol class as specified via the template
   * parameter. A session_id_generator_fn can optionally be provided to allocate
   * a unique session ID to the session instance created */
  template<typename T>
  static std::shared_ptr<wamp_session> create(kernel* k,
                                              std::unique_ptr<tcp_socket> sock,
                                              on_state_fn state_cb = nullptr,
                                              typename T::options protocol_options = {},
                                              wamp_session::options session_opts = {},
                                              void* user = nullptr,
                                              session_id_generator_fn id_gen_fn = {})
  {
    /* This method has taken ownership of the tcp_socket, so use a guard to
     * ensure proper close and deletion. */
    tcp_socket_guard sock_guard(sock);

    protocol_builder_fn factory_fn;
    factory_fn = [protocol_options, k](tcp_socket* sock,
                                       protocol::t_msg_cb _msg_cb,
                                       protocol::protocol_callbacks callbacks)
      {
        std::unique_ptr<protocol> up (
          new T(k, sock, _msg_cb, callbacks,
                connect_mode::active, protocol_options)
          );
        return up;
      };

    return wamp_session::create_impl(k, mode::client, sock,
                                     state_cb, factory_fn, server_msg_handler(), auth_provider(),
                                     session_opts, user, std::move(id_gen_fn));
  }

  /** Perform WAMP HELLO for a client-mode instance. Should be invoked
   * immediately following wamp_session construction. The credentials are used
   * with wampcra authentication. */
  std::future<void> hello(client_credentials);

  //@{
  /** Perform WAMP HELLO for a client-mode instance. Should be invoked
   * immediately following wamp_session construction. Does not offer to
   * authenticate with peer. */
  std::future<void> hello(const std::string& realm);
  std::future<void> hello(const std::string& realm, const std::string& userid);
  //@}

  ~wamp_session();

  /** Request graceful session close. Graceful closure involves the
   * coordinated exchange of logoff messages with the peer. Successfully
   * performing a graceful session close minimises the risk of losing any
   * final messages sent just before socket close.  The session closure will
   * complete asynchronously, because it takes time to send and receive logoff
   * messages with the peer.  The returned future can be used to wait for
   * completion of session closure.  Once closed there will be no more
   * callbacks from the session. */
  std::shared_future<void> close();

  /** Perform synchronous fast (ungraceful) session close */
  void fast_close();

  session_handle handle() { return shared_from_this(); }

  /** Determine if session is presently open. Only if this returns true should
   * the session be used for wamp tasks, such invoking remote procedures or
   * publishing to topics. */
  bool is_open() const;

  /** Determine if this session is in the closed state.  The closed state
   * implies the underlying network transport has closed, the logical-session
   * has ended, and that this instance will make no further callbacks into
   * owner code (via the callbacks earlier registered).  Only when a session
   * has reached the closed state should its owner attempt to reset or delete
   * the managing shared_ptr, and dispose of any resources associated with the
   * callbacks.  This function is not equivalent to is_open() == false. */
  bool is_closed() const;

  bool is_pending_open() const;

  /** Number of seconds since session constructed  */
  time_t time_created() const;

  /** Time since last message */
  time_t time_last() const;


  /** Authorization check for given uri and action (publish, subscribe, register, call).
   * If the uri/action combination is not authorized throw and exception 
   * Used by server-mode session */
  auth_provider::authorized authorize(const std::string& uri, auth_provider::action);

  /** Return the realm, or empty string if a realm has not yet been provided,
   * eg, in case of a server session that receives the realm from the peer. */
  const std::string& realm() const;

  /** Allow a callee application to register a procedure with a dealer. A WAMP
   * REGISTER message is sent to the connected dealer to request registration of
   * the procedure `uri`.  The success or failure of the registration attempt,
   * and requests for procedure invocation, are delivered via the callback
   * function arguments. */
  t_request_id provide(const std::string& uri,
                       json_object options,
                       on_registered_fn,
                       on_invocation_fn,
                       void * user = nullptr);

  /** Unregister a procedure. Allow a callee to request the unregister of a
   * previously registered procedure. The success or failure of the unregister
   * attempt is delivered via the callback function argument.*/
  t_request_id unprovide(t_registration_id,
                         on_unregistered_fn,
                         void * user = nullptr);

  /** Subscribe to a topic. The on_subscribed_fn callback is invoked upon success
   * or failure of the request. Subsequent topic updates which can follow a
   * successful subscription are delivered via the on_event_fn
   * callback.
   *
   * Note that while unadvised, a topic can be subscribed to more than once.
   * Doing so does not multiply the subsequent topic events, however, it is
   * the event-callback associated with the most recent subscription that is
   * used to deliver topic events.
   */
  t_request_id subscribe(const std::string& uri,
                         json_object options,
                         on_subscribed_fn,
                         on_event_fn,
                         void * user = nullptr);

  /** Unsubscribe a subscription. The subscription is identified via its WAMP
   * subscription ID.  The unsubscribed_cb callback is invoked upon success or
   * failure of the request. */
  t_request_id unsubscribe(t_subscription_id,
                           on_unsubscribed_fn,
                           void * user = nullptr);

  /** Allow a caller application to request that a dealer should attempt to
   * fulfill execution of a remote procedure.  A CALL message will be sent
   * to the connected dealer.  The response of the request will be delivered
   * via the callback function argument. */
  t_request_id call(const std::string& uri,
                    json_object options,
                    wamp_args args,
                    on_result_fn,
                    void* user_data = nullptr);

  /** Allow a publisher application to publish to a topic. A PUBLISH message
   * will be sent to the connected router.  The response of the request will
   * be delivered via the on_published_fn function, if that argument is
   * not empty. */
  t_request_id publish(const std::string& uri,
                       json_object options,
                       wamp_args args,
                       on_published_fn = nullptr,
                       void * user = nullptr);

  /** Allow a broker application to send an EVENT message. */
  void event(t_subscription_id, t_publication_id, json_object details, wamp_args args);

  /** Allow a dealer application to request invocation of a callee
   * procedure. An INVOCATION message will be send to the connected callee, to
   * request execution of a procedure identified with the
   * `registration_id`. The response from the request will be delivered via
   * the callback function argument. */
  t_request_id invocation(t_registration_id registration_id,
                          const json_object& options,
                          wamp_args args,
                          on_yield_fn,
                          void * user = nullptr);

  /** Obtain the session's the unique ID. Values begin from 1. */
  t_session_id unique_id() const { return m_sid; }

  /** Return the session mode, which indicates whether this session was
   * created and operates as a client or a server. */
  mode session_mode() const { return m_session_mode; }

  /** Return the name of the wire protocol used by the session. */
  const char* protocol_name() const { return m_proto->name(); }

  /** Obtain the future which is set upon closure of the session.  Waiting on
   * this future is one mechanism which allows a thread to detect when the
   * session has been closed. */
  std::shared_future<void> closed_future() const { return m_shfut_has_closed; }

  /** Reply to a REGISTER request with a REGISTERED mesage to indicate the
   * request is successful. The associated REGISTER request is provided via
   * the request_id parameter. */
  void registered(t_request_id request_id, t_registration_id);

  /** Return the authid associated with this session, if one has been
   * provided (use has_authid() to determine if provided). */
  std::string authid() const;

  /** Return whether an authid is associated with this session. */
  bool has_authid() const;

  /** Return the authrole associated with this session. */
  std::string authrole() const;

  /** Return the agent description associated with this session, if one has been
   * provided (use has_agent() to determine if provided). */
  std::string agent() const;

  /** Return whether an agent description is associated with this session. */
  bool has_agent() const;

  //@{
  /** Reply to a REGISTER request with an ERROR message to indicate the
   * corresponding registration request could not be fulfilled. */
  void register_error(t_request_id, std::string error);
  void register_error(t_request_id, std::string error, json_object details);
  //@}

  /** Reply to an UNREGISTER request with an UNREGISTERED message to indicate
   * success. */
  void unregistered(t_request_id);

  //@{
  /** Reply to an UNREGISTER request with an ERROR message to indicate
   * failure. */
  void unregister_error(t_request_id, std::string error);
  void unregister_error(t_request_id, std::string error, json_object details);
  //@}

  //@{
  /** Reply to a CALL request with a RESULT message to indicate success. */
  void result(t_request_id);
  void result(t_request_id, json_array);
  void result(t_request_id, json_array, json_object);
  void result(t_request_id, json_object details);
  void result(t_request_id, json_object details, json_array);
  void result(t_request_id, json_object details, json_array, json_object);
  //@}

  //@{
  /** Reply to a CALL request with an ERROR message to indicate failure. */
  void call_error(t_request_id, std::string error);
  void call_error(t_request_id, std::string error, json_array);
  void call_error(t_request_id, std::string error, json_array, json_object);
  void call_error(t_request_id, std::string error, json_object details);
  void call_error(t_request_id, std::string error, json_object details, json_array);
  void call_error(t_request_id, std::string error, json_object details, json_array, json_object);
  //@}

  //@{
  /** Reply to an INVOCATION request with a YIELD message to indicate the
   * invocation has been successful. The request_id of the corresponding
   * INVOCATION request must be provided. */
  void yield(t_request_id);
  void yield(t_request_id, json_array);
  void yield(t_request_id, json_array, json_object);
  void yield(t_request_id, json_object options);
  void yield(t_request_id, json_object options, json_array);
  void yield(t_request_id, json_object options, json_array, json_object);
  //@}

  //@{
  /** Reply to an INVOCATION request with an ERROR message to indicate the
   * invocation has failed. The request_id of the corresponding INVOCATION
   * request must be provided. */
  void invocation_error(t_request_id, std::string error);
  void invocation_error(t_request_id, std::string error, json_array);
  void invocation_error(t_request_id, std::string error, json_array, json_object);
  void invocation_error(t_request_id, std::string error, json_object details);
  void invocation_error(t_request_id, std::string error, json_object details, json_array);
  void invocation_error(t_request_id, std::string error, json_object details, json_array, json_object);
  //@}

  /** Reply to a SUBSCRIBE request with a SUBSCRIBED message to indicate the
   * subscription request has been successful. */
  void subscribed(t_request_id, t_subscription_id);

  //@{
  /** Reply to a SUBSCRIBE request with an ERROR message to indicate the
   * subscription request could not be fulfilled. */
  void subscribe_error(t_request_id, std::string error);
  void subscribe_error(t_request_id, std::string error, json_object details);
  //@}

  /** Reply to an UNSUBSCRIBE request with an UNSUBSCRIBED message to
   * indicate the subscription request has been successful. */
  void unsubscribed(t_request_id);

  //@{
  /** Reply to an UNSUBSCRIBE request with an ERROR message to indicate the
   * unsubscription request could not be fulfilled. */
  void unsubscribe_error(t_request_id, std::string error);
  void unsubscribe_error(t_request_id, std::string error, json_object details);
  //@}

  /** Reply to a PUBLISH request with a PUBLISHED message to indicate the
   * publication request has been successful. */
  void published(t_request_id, t_publication_id);

  //@{
  /** Reply to a PUBLISH request with an ERROR message to indicate the
   * publication request could not be fulfilled. */
  void publish_error(t_request_id, std::string error);
  void publish_error(t_request_id, std::string error, json_object details);
  //@}

  /** Access user data */
  void * user() const { return m_user; }

  /** Modify user data **/
  void * & user() { return m_user; }

  //@{
  /** Obtain the tcp socket underlying this session */
  const wampcc::tcp_socket* socket() const { return m_socket.get(); }
  wampcc::tcp_socket* socket() { return m_socket.get(); }
  //@}

private:

  void proto_close(); // for tests

  static std::shared_ptr<wamp_session> create_impl(kernel*,
                                                   mode,
                                                   std::unique_ptr<tcp_socket>&,
                                                   on_state_fn,
                                                   protocol_builder_fn ,
                                                   server_msg_handler,
                                                   auth_provider,
                                                   wamp_session::options,
                                                   void*,
                                                   session_id_generator_fn);

  wamp_session(kernel*,
               mode,
               std::unique_ptr<tcp_socket>,
               on_state_fn,
               server_msg_handler,
               auth_provider,
               wamp_session::options,
               void* user,
               session_id_generator_fn);

  wamp_session(const wamp_session&) = delete;
  wamp_session& operator=(const wamp_session&) = delete;

  void io_on_read(char*, size_t);
  void io_on_error(uverr);
  void decode_and_process(char*, size_t len);
  void process_message(json_array&, json_uint_t);
  void handle_exception();

  void update_state_for_outbound(const json_array& msg);

  void send_msg(const json_array&);

  void upgrade_protocol(std::unique_ptr<protocol>&);

  friend class tcp_socket;
  friend class pubsub_man;

  enum class state
  {
    init = 1,

      recv_hello,      //
      sent_challenge,  // server only
      recv_auth,       //

      sent_hello,      //
      recv_challenge,  // client only
      sent_auth,       //

      open,
      closing_wait,    // server & client
      closing,
      closed
      } m_state;
  mutable std::mutex m_state_lock;

  void change_state(state expected, state next);
  void change_state(state expecte1, state expecte2, state next);
  void terminate(std::lock_guard<std::mutex>&);
  void transition_to_closed();

  void handle_HELLO(json_array& ja);
  void handle_CHALLENGE(json_array& ja);
  void handle_AUTHENTICATE(json_array& ja);
  void send_WELCOME();

  void notify_session_open();
  static const char* to_string(wamp_session::state);

  logger & __logger; /* name chosen for log macros */
  kernel* m_kernel;

  t_session_id m_sid;
  std::string m_log_prefix;
  std::unique_ptr<tcp_socket> m_socket;

  mode m_session_mode;

  std::promise<void> m_has_closed;
  std::shared_future<void> m_shfut_has_closed;

  time_t m_time_create;
  time_t m_time_last_msg_recv;

  mutable std::mutex m_request_lock;
  t_request_id m_next_request_id;

  std::function< std::string() > m_client_secret_fn;

  std::string m_realm;
  mutable std::mutex m_realm_lock;
  std::pair<bool, std::string> m_authid; // .first ==> tells if present
  std::pair<bool, std::string> m_agent;  // .first ==> tells if present
  std::string m_challenge;

  std::string m_authrole;

  auth_provider m_auth_proivder;
  bool m_server_requires_auth;

  std::string m_authmethod;

  on_state_fn m_notify_state_change_fn;

  void process_inbound_register(json_array &);
  void process_inbound_registered(json_array &);
  void process_inbound_unregister(json_array &);
  void process_inbound_unregistered(json_array &);
  void process_inbound_invocation(json_array &);
  void process_inbound_subscribed(json_array &);
  void process_inbound_unsubscribed(json_array &);
  void process_inbound_published(json_array &);
  void process_inbound_event(json_array &);
  void process_inbound_result(json_array &);
  void process_inbound_error(json_array &);
  void process_inbound_call(json_array &);
  void process_inbound_yield(json_array &);
  void process_inbound_publish(json_array &);
  void process_inbound_subscribe(json_array &);
  void process_inbound_unsubscribe(json_array &);
  void process_inbound_goodbye(json_array &);
  void process_inbound_abort(json_array &);

  void reply_with_error(msg_type request_type,
                        t_request_id request_id,
                        wamp_args args,
                        std::string error_uri);

  json_array build_goodbye_message(std::string);
  json_array build_abort_message(std::string);

  void drop_connection(std::string);

  enum class close_event {local_request, recv_abort, recv_goodbye, sock_eof, protocol_closed}; //rename, local_request
  static const char* to_string(close_event v);

  void schedule_terminate_on_timeout(std::chrono::milliseconds, bool);
  void drop_connection_impl(std::string, std::lock_guard<std::mutex>&, close_event);

  bool user_cb_allowed() const;

  std::future<void> hello_common(const std::string& realm,
                                 std::pair<bool, std::string> user);

  void check_hello(const std::string& realm,
                   std::pair<bool, std::string> auth);

  server_msg_handler m_server_handler;

  struct register_request;
  struct unregister_request;
  struct subscribe_request;
  struct unsubscribe_request;
  struct publish_request;
  struct call_request;
  struct invocation_request;

  /* Track pending requests made by this session. */
  mutable std::mutex m_pending_lock;
  std::map<t_request_id, subscribe_request>   m_pending_subscribe;
  std::map<t_request_id, unsubscribe_request> m_pending_unsubscribe;
  std::map<t_request_id, publish_request>     m_pending_publish;
  std::map<t_request_id, register_request>    m_pending_register;
  std::map<t_request_id, unregister_request>  m_pending_unregister;
  std::map<t_request_id, call_request>        m_pending_call;
  std::map<t_request_id, invocation_request>  m_pending_invocation;

  // No locking required, since procedure and subscriptions managed only on EV
  // thread
  struct procedure;
  struct subscription;
  std::map<t_registration_id, procedure> m_procedures;
  std::map<t_subscription_id, subscription> m_subscriptions;

  std::unique_ptr<protocol> m_proto;

  std::promise< void > m_promise_on_open;

  options m_options;

  // arbitrary user data
  void* m_user;
};

} // namespace wampcc

#endif<|MERGE_RESOLUTION|>--- conflicted
+++ resolved
@@ -62,18 +62,13 @@
   };
 
   struct authorized {
-<<<<<<< HEAD
-    bool allow;
-    disclosure disclose;
-=======
     bool allow;       /* whether the action is authorized */
-    bool disclose;    /* whether caller/publisher identity should be disclosed */
+    disclosure disclose;    /* whether caller/publisher identity should be disclosed */
   };
 
   struct authenticated {
     bool allow;       /* whether the user is authenticated */
     std::string role; /* role assigned to the user */
->>>>>>> 5f58913b
   };
 
   /* auth_plan combines auth requirement plus list of supported methods */
